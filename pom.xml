<project xmlns="http://maven.apache.org/POM/4.0.0" xmlns:xsi="http://www.w3.org/2001/XMLSchema-instance" xsi:schemaLocation="http://maven.apache.org/POM/4.0.0 http://maven.apache.org/xsd/maven-4.0.0.xsd">
  <modelVersion>4.0.0</modelVersion>
  <groupId>com.couchbase</groupId>
  <artifactId>elasticsearch-transport-couchbase</artifactId>
<<<<<<< HEAD
  <version>2.1.1</version>

    <properties>
        <elasticsearch.version>2.2.0-SNAPSHOT</elasticsearch.version>
=======
  <version>2.1.2-SNAPSHOT</version>
  
    <properties>
        <elasticsearch.version>1.7.2</elasticsearch.version>
>>>>>>> 856a1f5d
    </properties>

    <repositories>

        <repository>
            <id>sonatype-releases</id>
            <name>Sonatype Releases Repository</name>
            <url>http://oss.sonatype.org/content/repositories/releases/</url>
        </repository>

    </repositories>

    <dependencies>
        <dependency>
            <groupId>org.elasticsearch</groupId>
            <artifactId>elasticsearch</artifactId>
            <version>${elasticsearch.version}</version>
            <scope>provided</scope>
        </dependency>
        <dependency>
            <groupId>com.carrotsearch</groupId>
            <artifactId>hppc</artifactId>
            <version>0.7.1</version>
            <scope>provided</scope>
        </dependency>
        <dependency>
        	<groupId>org.slf4j</groupId>
        	<artifactId>slf4j-log4j12</artifactId>
        	<version>1.6.4</version>
        </dependency>
        <dependency>
        	<groupId>com.couchbase</groupId>
        	<artifactId>couchbase-capi-server</artifactId>
            <version>1.3.0</version>
        </dependency>
        <dependency>
            <groupId>com.google.guava</groupId>
            <artifactId>guava</artifactId>
            <version>18.0</version>
            <scope>provided</scope>
        </dependency>
    </dependencies>

    <build>
        <plugins>
            <plugin>
                <groupId>org.apache.maven.plugins</groupId>
                <artifactId>maven-compiler-plugin</artifactId>
                <version>2.3.2</version>
                <configuration>
                    <source>1.8</source>
                    <target>1.8</target>
                </configuration>
            </plugin>
            <plugin>
                <groupId>org.apache.maven.plugins</groupId>
                <artifactId>maven-source-plugin</artifactId>
                <version>2.1.2</version>
                <executions>
                    <execution>
                        <id>attach-sources</id>
                        <goals>
                            <goal>jar</goal>
                        </goals>
                    </execution>
                </executions>
            </plugin>
            <plugin>
                <artifactId>maven-assembly-plugin</artifactId>
                <configuration>
                    <appendAssemblyId>false</appendAssemblyId>
                    <outputDirectory>${project.build.directory}/releases/</outputDirectory>
                    <descriptors>
                        <descriptor>${basedir}/src/main/assemblies/plugin.xml</descriptor>
                    </descriptors>
                </configuration>
                <executions>
                    <execution>
                        <phase>package</phase>
                        <goals>
                            <goal>single</goal>
                        </goals>
                    </execution>
                </executions>
            </plugin>
        </plugins>
    </build>

</project><|MERGE_RESOLUTION|>--- conflicted
+++ resolved
@@ -2,17 +2,9 @@
   <modelVersion>4.0.0</modelVersion>
   <groupId>com.couchbase</groupId>
   <artifactId>elasticsearch-transport-couchbase</artifactId>
-<<<<<<< HEAD
   <version>2.1.1</version>
-
     <properties>
         <elasticsearch.version>2.2.0-SNAPSHOT</elasticsearch.version>
-=======
-  <version>2.1.2-SNAPSHOT</version>
-  
-    <properties>
-        <elasticsearch.version>1.7.2</elasticsearch.version>
->>>>>>> 856a1f5d
     </properties>
 
     <repositories>
